--- conflicted
+++ resolved
@@ -172,28 +172,7 @@
 # Create the runtime module index header file containing the coreclr build id
 # for xplat and the timestamp/size on Windows.
 if(FEATURE_SINGLE_FILE_DIAGNOSTICS)
-<<<<<<< HEAD
-    set(
-        RUNTIME_MODULE_INDEX_FILE
-        ${GENERATED_INCLUDE_DIR}/runtimemoduleindex.h
-    )
-    add_custom_command(
-        OUTPUT ${RUNTIME_MODULE_INDEX_FILE}
-        COMMAND ${CLR_DOTNET_COMMAND} ${CMAKE_INSTALL_PREFIX}/GetModuleIndex/GetModuleIndex.dll $<TARGET_FILE:coreclr> ${RUNTIME_MODULE_INDEX_FILE}
-        DEPENDS coreclr
-        COMMENT "Generating runtime module index file -> ${RUNTIME_MODULE_INDEX_FILE}"
-    )
-    set_source_files_properties(
-        ${RUNTIME_MODULE_INDEX_FILE}
-        PROPERTIES GENERATED TRUE
-    )
-    add_custom_target(
-        runtime_module_index_header
-        DEPENDS ${RUNTIME_MODULE_INDEX_FILE}
-    )
-=======
     generate_module_index(coreclr ${GENERATED_INCLUDE_DIR}/runtimemoduleindex.h)
->>>>>>> 6f7a89f4
 endif(FEATURE_SINGLE_FILE_DIAGNOSTICS)
 
 if(CLR_CMAKE_TARGET_WIN32)
